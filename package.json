--- conflicted
+++ resolved
@@ -36,11 +36,7 @@
     "build": "tsc --build .",
     "test": "echo \"Error: no test specified\" && exit 1",
     "lint-fix": "prettier --write \"./**/*.ts\" && prettier --write \"./**/*.js\"",
-<<<<<<< HEAD
-    "publish-to-npm": "npm run build && npm run lint-fix && bash ./scripts/publish.sh"
-=======
     "publish-to-npm": "npm run build && npm run lint-fix && npm publish ./ --access public"
->>>>>>> f5e73d79
   },
   "dependencies": {
     "json2md": "2.0.0",
